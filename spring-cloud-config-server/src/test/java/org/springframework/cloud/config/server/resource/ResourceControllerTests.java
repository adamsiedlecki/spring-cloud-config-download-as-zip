/*
 * Copyright 2015-2016 the original author or authors.
 *
 * Licensed under the Apache License, Version 2.0 (the "License");
 * you may not use this file except in compliance with the License.
 * You may obtain a copy of the License at
 *
 *      http://www.apache.org/licenses/LICENSE-2.0
 *
 * Unless required by applicable law or agreed to in writing, software
 * distributed under the License is distributed on an "AS IS" BASIS,
 * WITHOUT WARRANTIES OR CONDITIONS OF ANY KIND, either express or implied.
 * See the License for the specific language governing permissions and
 * limitations under the License.
 */

package org.springframework.cloud.config.server.resource;

<<<<<<< HEAD
=======
import static org.junit.Assert.assertEquals;
import static org.junit.Assert.assertNotNull;
import static org.junit.Assert.assertTrue;

>>>>>>> e8db6365
import org.junit.After;
import org.junit.Before;
import org.junit.Test;

import org.springframework.boot.WebApplicationType;
import org.springframework.boot.builder.SpringApplicationBuilder;
import org.springframework.cloud.config.server.environment.NativeEnvironmentRepository;
import org.springframework.cloud.config.server.environment.NativeEnvironmentRepositoryTests;
import org.springframework.context.ConfigurableApplicationContext;
import org.springframework.mock.web.MockHttpServletRequest;

import static org.junit.Assert.assertEquals;
import static org.junit.Assert.assertTrue;

/**
 * @author Dave Syer
 *
 */
public class ResourceControllerTests {

	private ResourceController controller;
	private GenericResourceRepository repository;
	private ConfigurableApplicationContext context;
	private NativeEnvironmentRepository environmentRepository;

	@After
	public void close() {
		if (this.context != null) {
			this.context.close();
		}
	}

	@Before
	public void init() {
		this.context = new SpringApplicationBuilder(
				NativeEnvironmentRepositoryTests.class).web(WebApplicationType.NONE).run();
		this.environmentRepository = new NativeEnvironmentRepository(
				this.context.getEnvironment());
		this.repository = new GenericResourceRepository(this.environmentRepository);
		this.repository.setResourceLoader(this.context);
		this.controller = new ResourceController(this.repository,
				this.environmentRepository);
		this.context.close();
	}

	@Test
	public void templateReplacement() throws Exception {
		this.environmentRepository.setSearchLocations("classpath:/test");
		String resource = this.controller.retrieve("foo", "bar", "dev", "template.json", true);
		assertTrue("Wrong content: " + resource, resource.matches("\\{\\s*\"foo\": \"dev_bar\"\\s*\\}"));
	}
	
	@Test
	public void templateReplacementNotForResolvePlaceholdersFalse() throws Exception {
		this.environmentRepository.setSearchLocations("classpath:/test");
		String resource = this.controller.retrieve("foo", "bar", "dev", "template.json", false);
		assertTrue("Wrong content: " + resource, resource.matches("\\{\\s*\"foo\": \"\\$\\{foo\\}\"\\s*\\}"));
	}

	@Test
	public void templateReplacementNotForBinary() throws Exception {
		this.environmentRepository.setSearchLocations("classpath:/test");
		String resource = new String(this.controller.binary("foo", "bar", "dev", "template.json"));
		assertTrue("Wrong content: " + resource, resource.matches("\\{\\s*\"foo\": \"\\$\\{foo\\}\"\\s*\\}"));
	}

	@Test
	public void escapedPlaceholder() throws Exception {
		this.environmentRepository.setSearchLocations("classpath:/test");
		String resource = this.controller.retrieve("foo", "bar", "dev", "placeholder.txt", true);
		assertEquals("foo: ${foo}", resource);
	}

	@Test
	public void applicationAndLabelPlaceholdersWithoutSlash() throws Exception {
		this.environmentRepository.setSearchLocations("classpath:/test/{application}/{label}");
		String resource = this.controller.retrieve("dev", "bar", "spam", "foo.txt", true);
		assertEquals("foo: dev_bar/spam", resource);
	}	
	
	@Test
	public void applicationPlaceholderWithSlash() throws Exception {
		this.environmentRepository.setSearchLocations("classpath:/test/{application}");
		String resource = this.controller.retrieve("dev(_)spam", "bar", "", "foo.txt", true);
		assertEquals("foo: dev_bar/spam", resource);
	}
	
	@Test
	public void applicationPlaceholderWithSlashNullLabel() throws Exception {
		this.environmentRepository.setSearchLocations("classpath:/test/{application}");
		String resource = this.controller.retrieve("dev(_)spam", "bar", null, "foo.txt", true);
		assertEquals("foo: dev_bar/spam", resource);
	}
	
	@Test
	public void labelPlaceholderWithSlash() throws Exception {
		this.environmentRepository.setSearchLocations("classpath:/test/{label}");
		String resource = this.controller.retrieve("dev", "bar", "dev(_)spam", "foo.txt", true);
		assertEquals("foo: dev_bar/spam", resource);
	}
	
	@Test
	public void profilePlaceholderNullLabel() throws Exception {
		this.environmentRepository.setSearchLocations("classpath:/test/{profile}");
		String resource = this.controller.retrieve("bar", "dev", null, "spam/foo.txt", true);
		assertEquals("foo: dev_bar/spam", resource);
	}
	
	@Test
	public void nullNameAndLabel() throws Exception {
		this.environmentRepository.setSearchLocations("classpath:/test");
		try {
			this.controller.retrieve(null, "foo", "bar", "spam/foo.txt", true);
		}
		catch (Exception e) {
			assertNotNull(e);
		}
	}

	@Test
	public void labelWithSlash() throws Exception {
		this.environmentRepository.setSearchLocations("classpath:/test");
		String resource = this.controller.retrieve("foo", "bar", "dev(_)spam", "foo.txt", true);
		assertEquals("foo: dev_bar/spam", resource);
	}

	@Test
	public void resourceWithSlash() throws Exception {
		this.environmentRepository.setSearchLocations("classpath:/test");
		String resource = this.controller.retrieve("foo", "bar", "dev", "spam/foo.txt", true);
		assertEquals("foo: dev_bar/spam", resource);
	}

	@Test
	public void resourceWithSlashRequest() throws Exception {
		this.environmentRepository.setSearchLocations("classpath:/test");
		MockHttpServletRequest request = new MockHttpServletRequest();
		request.setRequestURI("/foo/bar/dev/" + "spam/foo.txt");
		String resource = this.controller.retrieve("foo", "bar", "dev", request, true);
		assertEquals("foo: dev_bar/spam", resource);
	}

	@Test
	public void resourceWithSlashRequestAndServletPath() throws Exception {
		this.environmentRepository.setSearchLocations("classpath:/test");
		MockHttpServletRequest request = new MockHttpServletRequest();
		request.setServletPath("/spring");
		request.setRequestURI("/foo/bar/dev/" + "spam/foo.txt");
		String resource = this.controller.retrieve("foo", "bar", "dev", request, true);
		assertEquals("foo: dev_bar/spam", resource);
	}

	@Test
	public void labelWithSlashForResolvePlaceholdersFalse() throws Exception {
		this.environmentRepository.setSearchLocations("classpath:/test");
		String resource = this.controller.retrieve("foo", "bar", "dev(_)spam", "foo.txt", false);
		assertEquals("foo: dev_bar/spam", resource);
	}

	@Test
	public void resourceWithSlashForResolvePlaceholdersFalse() throws Exception {
		this.environmentRepository.setSearchLocations("classpath:/test");
		String resource = this.controller.retrieve("foo", "bar", "dev", "spam/foo.txt", false);
		assertEquals("foo: dev_bar/spam", resource);
	}

	@Test
	public void resourceWithSlashForResolvePlaceholdersFalseRequest() throws Exception {
		this.environmentRepository.setSearchLocations("classpath:/test");
		MockHttpServletRequest request = new MockHttpServletRequest();
		request.setRequestURI("/foo/bar/dev/" + "spam/foo.txt");
		String resource = this.controller.retrieve("foo", "bar", "dev", request, false);
		assertEquals("foo: dev_bar/spam", resource);
	}
	
	@Test
	public void applicationAndLabelPlaceholdersWithoutSlashForBinary() throws Exception {
		this.environmentRepository.setSearchLocations("classpath:/test/{application}/{label}");
		byte[] resource = this.controller.binary("dev", "bar", "spam", "foo.txt");
		assertEquals("foo: dev_bar/spam", new String(resource));
	}
	
	@Test
	public void applicationPlaceholderWithSlashForBinary() throws Exception {
		this.environmentRepository.setSearchLocations("classpath:/test/{application}");
		byte[] resource = this.controller.binary("dev(_)spam", "bar", "", "foo.txt");
		assertEquals("foo: dev_bar/spam", new String(resource));
	}
	
	@Test
	public void applicationPlaceholderWithSlashForBinaryNullLabel() throws Exception {
		this.environmentRepository.setSearchLocations("classpath:/test/{application}");
		byte[] resource = this.controller.binary("dev(_)spam", "bar", null, "foo.txt");
		assertEquals("foo: dev_bar/spam", new String(resource));
	}

	@Test
	public void labelPlaceholderWithSlashForBinary() throws Exception {
		this.environmentRepository.setSearchLocations("classpath:/test/{label}");
		byte[] resource = this.controller.binary("dev", "bar", "dev(_)spam", "foo.txt");
		assertEquals("foo: dev_bar/spam", new String(resource));
	}
	
	@Test
	public void profilePlaceholderForBinaryNullLabel() throws Exception {
		this.environmentRepository.setSearchLocations("classpath:/test/{profile}");
		byte[] resource = this.controller.binary("bar", "dev", null, "spam/foo.txt");
		assertEquals("foo: dev_bar/spam", new String(resource));
	}
	
	@Test
	public void forBinaryNullName() throws Exception {
		this.environmentRepository.setSearchLocations("classpath:/test");
		try {
			this.controller.binary(null, "foo", "bar", "spam/foo.txt");
		}
		catch (Exception e) {
			assertNotNull(e);
		}
	}
	
	@Test
	public void labelWithSlashForBinary() throws Exception {
		this.environmentRepository.setSearchLocations("classpath:/test");
		byte[] resource = this.controller.binary("foo", "bar", "dev(_)spam", "foo.txt");
		assertEquals("foo: dev_bar/spam", new String(resource));
	}

	@Test
	public void resourceWithSlashForBinary() throws Exception {
		this.environmentRepository.setSearchLocations("classpath:/test");
		byte[] resource = this.controller.binary("foo", "bar", "dev", "spam/foo.txt");
		assertEquals("foo: dev_bar/spam", new String(resource));
	}

	@Test
	public void resourceWithSlashForBinaryRequest() throws Exception {
		this.environmentRepository.setSearchLocations("classpath:/test");
		MockHttpServletRequest request = new MockHttpServletRequest();
		request.setRequestURI("/foo/bar/dev/" + "spam/foo.txt");
		byte[] resource = this.controller.binary("foo", "bar", "dev", request );
		assertEquals("foo: dev_bar/spam", new String(resource));
	}

}<|MERGE_RESOLUTION|>--- conflicted
+++ resolved
@@ -16,13 +16,6 @@
 
 package org.springframework.cloud.config.server.resource;
 
-<<<<<<< HEAD
-=======
-import static org.junit.Assert.assertEquals;
-import static org.junit.Assert.assertNotNull;
-import static org.junit.Assert.assertTrue;
-
->>>>>>> e8db6365
 import org.junit.After;
 import org.junit.Before;
 import org.junit.Test;
@@ -35,6 +28,7 @@
 import org.springframework.mock.web.MockHttpServletRequest;
 
 import static org.junit.Assert.assertEquals;
+import static org.junit.Assert.assertNotNull;
 import static org.junit.Assert.assertTrue;
 
 /**
@@ -101,36 +95,36 @@
 		this.environmentRepository.setSearchLocations("classpath:/test/{application}/{label}");
 		String resource = this.controller.retrieve("dev", "bar", "spam", "foo.txt", true);
 		assertEquals("foo: dev_bar/spam", resource);
-	}	
-	
+	}
+
 	@Test
 	public void applicationPlaceholderWithSlash() throws Exception {
 		this.environmentRepository.setSearchLocations("classpath:/test/{application}");
 		String resource = this.controller.retrieve("dev(_)spam", "bar", "", "foo.txt", true);
 		assertEquals("foo: dev_bar/spam", resource);
 	}
-	
+
 	@Test
 	public void applicationPlaceholderWithSlashNullLabel() throws Exception {
 		this.environmentRepository.setSearchLocations("classpath:/test/{application}");
 		String resource = this.controller.retrieve("dev(_)spam", "bar", null, "foo.txt", true);
 		assertEquals("foo: dev_bar/spam", resource);
 	}
-	
+
 	@Test
 	public void labelPlaceholderWithSlash() throws Exception {
 		this.environmentRepository.setSearchLocations("classpath:/test/{label}");
 		String resource = this.controller.retrieve("dev", "bar", "dev(_)spam", "foo.txt", true);
 		assertEquals("foo: dev_bar/spam", resource);
 	}
-	
+
 	@Test
 	public void profilePlaceholderNullLabel() throws Exception {
 		this.environmentRepository.setSearchLocations("classpath:/test/{profile}");
 		String resource = this.controller.retrieve("bar", "dev", null, "spam/foo.txt", true);
 		assertEquals("foo: dev_bar/spam", resource);
 	}
-	
+
 	@Test
 	public void nullNameAndLabel() throws Exception {
 		this.environmentRepository.setSearchLocations("classpath:/test");
@@ -204,14 +198,14 @@
 		byte[] resource = this.controller.binary("dev", "bar", "spam", "foo.txt");
 		assertEquals("foo: dev_bar/spam", new String(resource));
 	}
-	
+
 	@Test
 	public void applicationPlaceholderWithSlashForBinary() throws Exception {
 		this.environmentRepository.setSearchLocations("classpath:/test/{application}");
 		byte[] resource = this.controller.binary("dev(_)spam", "bar", "", "foo.txt");
 		assertEquals("foo: dev_bar/spam", new String(resource));
 	}
-	
+
 	@Test
 	public void applicationPlaceholderWithSlashForBinaryNullLabel() throws Exception {
 		this.environmentRepository.setSearchLocations("classpath:/test/{application}");
@@ -225,14 +219,14 @@
 		byte[] resource = this.controller.binary("dev", "bar", "dev(_)spam", "foo.txt");
 		assertEquals("foo: dev_bar/spam", new String(resource));
 	}
-	
+
 	@Test
 	public void profilePlaceholderForBinaryNullLabel() throws Exception {
 		this.environmentRepository.setSearchLocations("classpath:/test/{profile}");
 		byte[] resource = this.controller.binary("bar", "dev", null, "spam/foo.txt");
 		assertEquals("foo: dev_bar/spam", new String(resource));
 	}
-	
+
 	@Test
 	public void forBinaryNullName() throws Exception {
 		this.environmentRepository.setSearchLocations("classpath:/test");
@@ -243,7 +237,7 @@
 			assertNotNull(e);
 		}
 	}
-	
+
 	@Test
 	public void labelWithSlashForBinary() throws Exception {
 		this.environmentRepository.setSearchLocations("classpath:/test");
