/*
 * Copyright 2015-2019 the original author or authors.
 *
 * Licensed under the Apache License, Version 2.0 (the "License");
 * you may not use this file except in compliance with the License.
 * You may obtain a copy of the License at
 *
 *      https://www.apache.org/licenses/LICENSE-2.0
 *
 * Unless required by applicable law or agreed to in writing, software
 * distributed under the License is distributed on an "AS IS" BASIS,
 * WITHOUT WARRANTIES OR CONDITIONS OF ANY KIND, either express or implied.
 * See the License for the specific language governing permissions and
 * limitations under the License.
 */

package org.springframework.cloud.config.server.resource;

import java.io.IOException;
import java.io.InputStream;
import java.nio.charset.Charset;

import org.springframework.cloud.config.environment.Environment;
import org.springframework.cloud.config.server.environment.EnvironmentRepository;
import org.springframework.core.io.Resource;
import org.springframework.http.HttpStatus;
import org.springframework.http.MediaType;
import org.springframework.util.StreamUtils;
import org.springframework.web.bind.annotation.ExceptionHandler;
import org.springframework.web.bind.annotation.PathVariable;
import org.springframework.web.bind.annotation.RequestMapping;
import org.springframework.web.bind.annotation.RequestMethod;
import org.springframework.web.bind.annotation.RequestParam;
import org.springframework.web.bind.annotation.ResponseStatus;
import org.springframework.web.bind.annotation.RestController;
import org.springframework.web.context.request.ServletWebRequest;
import org.springframework.web.util.UrlPathHelper;

import static org.springframework.cloud.config.server.support.EnvironmentPropertySource.prepareEnvironment;
import static org.springframework.cloud.config.server.support.EnvironmentPropertySource.resolvePlaceholders;

/**
 * An HTTP endpoint for serving up templated plain text resources from an underlying
 * repository. Can be used to supply config files for consumption by a wide variety of
 * applications and services. A {@link ResourceRepository} is used to locate a
 * {@link Resource}, specific to an application, and the contents are transformed to text.
 * Then an {@link EnvironmentRepository} is used to supply key-value pairs which are used
 * to replace placeholders in the resource text.
 *
 * @author Dave Syer
 * @author Daniel Lavoie
 *
 */
@RestController
@RequestMapping(method = RequestMethod.GET, path = "${spring.cloud.config.server.prefix:}")
public class ResourceController {

	private ResourceRepository resourceRepository;

	private EnvironmentRepository environmentRepository;

	private UrlPathHelper helper = new UrlPathHelper();

	public ResourceController(ResourceRepository resourceRepository,
			EnvironmentRepository environmentRepository) {
		this.resourceRepository = resourceRepository;
		this.environmentRepository = environmentRepository;
		this.helper.setAlwaysUseFullPath(true);
	}

	@RequestMapping("/{name}/{profile}/{label}/**")
	public String retrieve(@PathVariable String name, @PathVariable String profile,
			@PathVariable String label, ServletWebRequest request,
			@RequestParam(defaultValue = "true") boolean resolvePlaceholders)
			throws IOException {
		String path = getFilePath(request, name, profile, label);
		return retrieve(request, name, profile, label, path, resolvePlaceholders);
	}

	@RequestMapping(value = "/{name}/{profile}/**", params = "useDefaultLabel")
	public String retrieve(@PathVariable String name, @PathVariable String profile,
			ServletWebRequest request,
			@RequestParam(defaultValue = "true") boolean resolvePlaceholders)
			throws IOException {
		String path = getFilePath(request, name, profile, null);
		return retrieve(request, name, profile, null, path, resolvePlaceholders);
	}

	private String getFilePath(ServletWebRequest request, String name, String profile,
			String label) {
		String stem;
		if (label != null) {
			stem = String.format("/%s/%s/%s/", name, profile, label);
		}
		else {
			stem = String.format("/%s/%s/", name, profile);
		}
		String path = this.helper.getPathWithinApplication(request.getRequest());
		path = path.substring(path.indexOf(stem) + stem.length());
		return path;
	}

	synchronized String retrieve(ServletWebRequest request, String name, String profile,
			String label, String path, boolean resolvePlaceholders) throws IOException {
		name = resolveName(name);
		label = resolveLabel(label);
		Resource resource = this.resourceRepository.findOne(name, profile, label, path);
		if (checkNotModified(request, resource)) {
			// Content was not modified. Just return.
			return null;
		}
		// ensure InputStream will be closed to prevent file locks on Windows
		try (InputStream is = resource.getInputStream()) {
			String text = StreamUtils.copyToString(is, Charset.forName("UTF-8"));
			if (resolvePlaceholders) {
				Environment environment = this.environmentRepository.findOne(name,
						profile, label);
				text = resolvePlaceholders(prepareEnvironment(environment), text);
			}
			return text;
		}
	}

	/*
	 * Used only for unit tests.
	 */
	String retrieve(String name, String profile, String label, String path,
			boolean resolvePlaceholders) throws IOException {
		return retrieve(null, name, profile, label, path, resolvePlaceholders);
	}

	@RequestMapping(value = "/{name}/{profile}/{label}/**", produces = MediaType.APPLICATION_OCTET_STREAM_VALUE)
	public byte[] binary(@PathVariable String name, @PathVariable String profile,
			@PathVariable String label, ServletWebRequest request) throws IOException {
		String path = getFilePath(request, name, profile, label);
		return binary(request, name, profile, label, path);
	}

<<<<<<< HEAD
=======
	@RequestMapping(value = "/{name}/{profile}/**", params = "useDefaultLabel", produces = MediaType.APPLICATION_OCTET_STREAM_VALUE)
	public byte[] binary(@PathVariable String name, @PathVariable String profile,
			ServletWebRequest request) throws IOException {
		String path = getFilePath(request, name, profile, null);
		return binary(request, name, profile, null, path);
	}

>>>>>>> 92307647
	/*
	 * Used only for unit tests.
	 */
	byte[] binary(String name, String profile, String label, String path)
			throws IOException {
		return binary(null, name, profile, label, path);
	}

	private synchronized byte[] binary(ServletWebRequest request, String name,
			String profile, String label, String path) throws IOException {
		name = resolveName(name);
		label = resolveLabel(label);
		Resource resource = this.resourceRepository.findOne(name, profile, label, path);
		if (checkNotModified(request, resource)) {
			// Content was not modified. Just return.
			return null;
		}
		// TODO: is this line needed for side effects?
		prepareEnvironment(this.environmentRepository.findOne(name, profile, label));
		try (InputStream is = resource.getInputStream()) {
			return StreamUtils.copyToByteArray(is);
		}
	}

	private boolean checkNotModified(ServletWebRequest request, Resource resource) {
		try {
			return request != null && request.checkNotModified(resource.lastModified());
		}
		catch (Exception ex) {
			// Ignore the exception since caching is optional.
		}
		return false;
	}

	private String resolveName(String name) {
		if (name != null && name.contains("(_)")) {
			// "(_)" is uncommon in a git repo name, but "/" cannot be matched
			// by Spring MVC
			name = name.replace("(_)", "/");
		}
		return name;
	}

	private String resolveLabel(String label) {
		if (label != null && label.contains("(_)")) {
			// "(_)" is uncommon in a git branch name, but "/" cannot be matched
			// by Spring MVC
			label = label.replace("(_)", "/");
		}
		return label;
	}

	@ExceptionHandler(NoSuchResourceException.class)
	@ResponseStatus(HttpStatus.NOT_FOUND)
	public void notFound(NoSuchResourceException e) {
	}

}<|MERGE_RESOLUTION|>--- conflicted
+++ resolved
@@ -136,8 +136,6 @@
 		return binary(request, name, profile, label, path);
 	}
 
-<<<<<<< HEAD
-=======
 	@RequestMapping(value = "/{name}/{profile}/**", params = "useDefaultLabel", produces = MediaType.APPLICATION_OCTET_STREAM_VALUE)
 	public byte[] binary(@PathVariable String name, @PathVariable String profile,
 			ServletWebRequest request) throws IOException {
@@ -145,7 +143,6 @@
 		return binary(request, name, profile, null, path);
 	}
 
->>>>>>> 92307647
 	/*
 	 * Used only for unit tests.
 	 */
