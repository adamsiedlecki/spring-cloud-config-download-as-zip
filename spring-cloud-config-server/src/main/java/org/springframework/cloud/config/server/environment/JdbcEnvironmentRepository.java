/*
 * Copyright 2016-2019 the original author or authors.
 *
 * Licensed under the Apache License, Version 2.0 (the "License");
 * you may not use this file except in compliance with the License.
 * You may obtain a copy of the License at
 *
 *      https://www.apache.org/licenses/LICENSE-2.0
 *
 * Unless required by applicable law or agreed to in writing, software
 * distributed under the License is distributed on an "AS IS" BASIS,
 * WITHOUT WARRANTIES OR CONDITIONS OF ANY KIND, either express or implied.
 * See the License for the specific language governing permissions and
 * limitations under the License.
 */

package org.springframework.cloud.config.server.environment;

import java.sql.ResultSet;
import java.sql.SQLException;
import java.util.ArrayList;
import java.util.Arrays;
import java.util.Collections;
import java.util.LinkedHashMap;
import java.util.LinkedHashSet;
import java.util.List;
import java.util.Map;
import java.util.Properties;

import org.apache.commons.logging.Log;
import org.apache.commons.logging.LogFactory;

import org.springframework.cloud.config.environment.Environment;
import org.springframework.cloud.config.environment.PropertySource;
import org.springframework.core.Ordered;
import org.springframework.dao.DataAccessException;
import org.springframework.jdbc.core.JdbcTemplate;
import org.springframework.jdbc.core.ResultSetExtractor;
import org.springframework.util.StringUtils;

/**
 * An {@link EnvironmentRepository} that picks up data from a relational database. The
 * database should have a table called "PROPERTIES" with columns "APPLICATION", "PROFILE",
 * "LABEL" (with the usual {@link Environment} meaning), plus "KEY" and "VALUE" for the
 * key and value pairs in {@link Properties} style. Property values behave in the same way
 * as they would if they came from Spring Boot properties files named
 * <code>{application}-{profile}.properties</code>, including all the encryption and
 * decryption, which will be applied as post-processing steps (i.e. not in this repository
 * directly).
 *
 * @author Dave Syer
 *
 */
public class JdbcEnvironmentRepository implements EnvironmentRepository, Ordered {

	private static Log logger = LogFactory.getLog(JdbcEnvironmentRepository.class);

	private final JdbcTemplate jdbc;

	private final PropertiesResultSetExtractor extractor = new PropertiesResultSetExtractor();

	private int order;

	private String sql;

<<<<<<< HEAD
	public JdbcEnvironmentRepository(JdbcTemplate jdbc, JdbcEnvironmentProperties properties) {
=======
	private boolean failOnError;

	public JdbcEnvironmentRepository(JdbcTemplate jdbc,
			JdbcEnvironmentProperties properties) {
>>>>>>> 123f6450
		this.jdbc = jdbc;
		this.order = properties.getOrder();
		this.sql = properties.getSql();
		this.failOnError = properties.isFailOnError();
	}

	public String getSql() {
		return this.sql;
	}

	public void setSql(String sql) {
		this.sql = sql;
	}

	@Override
	public Environment findOne(String application, String profile, String label) {
		String config = application;
		if (StringUtils.isEmpty(label)) {
			label = "master";
		}
		if (StringUtils.isEmpty(profile)) {
			profile = "default";
		}
		if (!profile.startsWith("default")) {
			profile = "default," + profile;
		}
		String[] profiles = StringUtils.commaDelimitedListToStringArray(profile);
		Environment environment = new Environment(application, profiles, label, null, null);
		if (!config.startsWith("application")) {
			config = "application," + config;
		}
		List<String> applications = new ArrayList<String>(
				new LinkedHashSet<>(Arrays.asList(StringUtils.commaDelimitedListToStringArray(config))));
		List<String> envs = new ArrayList<String>(new LinkedHashSet<>(Arrays.asList(profiles)));
		Collections.reverse(applications);
		Collections.reverse(envs);
		for (String app : applications) {
			for (String env : envs) {
				try {
					Map<String, String> next = (Map<String, String>) this.jdbc.query(
							this.sql, new Object[] { app, env, label }, this.extractor);
					if (!next.isEmpty()) {
						environment.add(new PropertySource(app + "-" + env, next));
					}
				}
				catch (DataAccessException e) {
					if (!failOnError) {
						if (logger.isDebugEnabled()) {
							logger.debug(
									"Failed to retrieve configuration from JDBC Repository",
									e);
						}
					}
					else {
						throw e;
					}
				}
			}
		}
		return environment;
	}

	@Override
	public int getOrder() {
		return this.order;
	}

	public void setOrder(int order) {
		this.order = order;
	}

	public boolean isFailOnError() {
		return failOnError;
	}

	public void setFailOnError(boolean failOnError) {
		this.failOnError = failOnError;
	}

}

class PropertiesResultSetExtractor implements ResultSetExtractor<Map<String, String>> {

	@Override
	public Map<String, String> extractData(ResultSet rs) throws SQLException, DataAccessException {
		Map<String, String> map = new LinkedHashMap<>();
		while (rs.next()) {
			map.put(rs.getString(1), rs.getString(2));
		}
		return map;
	}

}<|MERGE_RESOLUTION|>--- conflicted
+++ resolved
@@ -63,14 +63,9 @@
 
 	private String sql;
 
-<<<<<<< HEAD
-	public JdbcEnvironmentRepository(JdbcTemplate jdbc, JdbcEnvironmentProperties properties) {
-=======
 	private boolean failOnError;
 
-	public JdbcEnvironmentRepository(JdbcTemplate jdbc,
-			JdbcEnvironmentProperties properties) {
->>>>>>> 123f6450
+	public JdbcEnvironmentRepository(JdbcTemplate jdbc, JdbcEnvironmentProperties properties) {
 		this.jdbc = jdbc;
 		this.order = properties.getOrder();
 		this.sql = properties.getSql();
