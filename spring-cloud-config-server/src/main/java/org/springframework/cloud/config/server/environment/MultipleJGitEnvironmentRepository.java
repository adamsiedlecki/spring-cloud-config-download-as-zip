/*
 * Copyright 2013-2015 the original author or authors.
 *
 * Licensed under the Apache License, Version 2.0 (the "License");
 * you may not use this file except in compliance with the License.
 * You may obtain a copy of the License at
 *
 *      http://www.apache.org/licenses/LICENSE-2.0
 *
 * Unless required by applicable law or agreed to in writing, software
 * distributed under the License is distributed on an "AS IS" BASIS,
 * WITHOUT WARRANTIES OR CONDITIONS OF ANY KIND, either express or implied.
 * See the License for the specific language governing permissions and
 * limitations under the License.
 */

package org.springframework.cloud.config.server.environment;

import java.io.File;
import java.util.ArrayList;
import java.util.Collection;
import java.util.LinkedHashMap;
import java.util.LinkedHashSet;
import java.util.List;
import java.util.Map;

import org.springframework.beans.BeanUtils;
import org.springframework.boot.context.properties.ConfigurationProperties;
import org.springframework.cloud.config.environment.Environment;
import org.springframework.cloud.config.server.support.GitCredentialsProviderFactory;
import org.springframework.core.env.ConfigurableEnvironment;
import org.springframework.util.PatternMatchUtils;
import org.springframework.util.StringUtils;

/**
 * {@link EnvironmentRepository} that based on one or more git repositories. Can be
 * configured just like a single {@link JGitEnvironmentRepository}, for the "default"
 * properties, and then additional repositories can be registered by name. The simplest
 * form of the registration is just a map from name to uri (plus credentials if needed),
 * where each app has its own git repository. As well as a name you can provide a pattern
 * that matches on the application name (or even a list of patterns). Each sub-repository
 * additionally can have its own search paths (subdirectories inside the top level of the
 * repository).
 *
 * @author Andy Chan (iceycake)
 * @author Dave Syer
 *
 */
@ConfigurationProperties("spring.cloud.config.server.git")
public class MultipleJGitEnvironmentRepository extends JGitEnvironmentRepository {

	/**
	 * Map of repository identifier to location and other properties.
	 */
	private Map<String, PatternMatchingJGitEnvironmentRepository> repos = new LinkedHashMap<String, PatternMatchingJGitEnvironmentRepository>();

	private Map<String, JGitEnvironmentRepository> placeholders = new LinkedHashMap<String, JGitEnvironmentRepository>();

	public MultipleJGitEnvironmentRepository(ConfigurableEnvironment environment) {
		super(environment);
	}

	@Override
	public void afterPropertiesSet() throws Exception {
		GitCredentialsProviderFactory credentialFactory = new GitCredentialsProviderFactory();
		super.setGitCredentialsProvider(credentialFactory.createFor(getUri(), 
				getUsername(), getPassword(), getPassphrase()));
		super.afterPropertiesSet();
		for (String name : this.repos.keySet()) {
			PatternMatchingJGitEnvironmentRepository repo = this.repos.get(name);
			repo.setEnvironment(getEnvironment());
			if (!StringUtils.hasText(repo.getName())) {
				repo.setName(name);
			}
			if (repo.getPattern() == null || repo.getPattern().length == 0) {
				repo.setPattern(new String[] { name });
			}
			if (getTimeout() != 0 && repo.getTimeout() == 0) {
				repo.setTimeout(getTimeout());
			}
			String user = repo.getUsername();
			String pass = repo.getPassword();
			String passphrase = repo.getPassphrase();
			if (user == null) {
				user = getUsername();
				pass = getPassword();
			}
			if (passphrase == null) {
				passphrase = getPassphrase();
			}
			repo.setGitCredentialsProvider(credentialFactory.createFor(repo.getUri(), 
					user, pass, passphrase));
			repo.afterPropertiesSet();
		}
		if (!getBasedir().getParentFile().canWrite()) {
			throw new IllegalStateException(
					"Cannot write parent of basedir (please configure a writable location): "
							+ getBasedir());
		}
	}

	public void setRepos(Map<String, PatternMatchingJGitEnvironmentRepository> repos) {
		this.repos.putAll(repos);
	}

	public Map<String, PatternMatchingJGitEnvironmentRepository> getRepos() {
		return this.repos;
	}

	@Override
	public Locations getLocations(String application, String profile, String label) {
		for (PatternMatchingJGitEnvironmentRepository repository : this.repos.values()) {
			if (repository.matches(application, profile, label)) {
				for (JGitEnvironmentRepository candidate : getRepositories(repository,
						application, profile, label)) {
					try {
						Environment source = candidate.findOne(application, profile,
								label);
						if (source != null) {
							return candidate.getLocations(application, profile, label);
						}
					}
					catch (Exception e) {
						if (logger.isDebugEnabled()) {
							this.logger.debug("Cannot retrieve resource locations from "
									+ candidate.getUri() + ", cause: ("
<<<<<<< HEAD
									+ e.getClass().getSimpleName() + ") " + e.getMessage(), e);
=======
									+ e.getClass().getSimpleName() + ") "
									+ e.getMessage());
>>>>>>> f67bdba5
						}
						continue;
					}
				}
			}
		}
		JGitEnvironmentRepository candidate = getRepository(this, application, profile,
				label);
		if (candidate == this) {
			return super.getLocations(application, profile, label);
		}
		return candidate.getLocations(application, profile, label);
	}

	@Override
	public Environment findOne(String application, String profile, String label) {
		for (PatternMatchingJGitEnvironmentRepository repository : this.repos.values()) {
			if (repository.matches(application, profile, label)) {
				for (JGitEnvironmentRepository candidate : getRepositories(repository,
						application, profile, label)) {
					try {
						if (label == null) {
							label = candidate.getDefaultLabel();
						}
						Environment source = candidate.findOne(application, profile,
								label);
						if (source != null) {
							return source;
						}
					}
					catch (Exception e) {
						if (logger.isDebugEnabled()) {
<<<<<<< HEAD
							this.logger.debug("Cannot load configuration from "
									+ candidate.getUri() + ", cause: ("
									+ e.getClass().getSimpleName() + ") " + e.getMessage(), e);
=======
							this.logger.debug(
									"Cannot load configuration from " + candidate.getUri()
											+ ", cause: (" + e.getClass().getSimpleName()
											+ ") " + e.getMessage());
>>>>>>> f67bdba5
						}
						continue;
					}
				}
			}
		}
		JGitEnvironmentRepository candidate = getRepository(this, application, profile,
				label);
		if (label == null) {
			label = candidate.getDefaultLabel();
		}
		if (candidate == this) {
			return super.findOne(application, profile, label);
		}
		return candidate.findOne(application, profile, label);
	}

	private List<JGitEnvironmentRepository> getRepositories(
			JGitEnvironmentRepository repository, String application, String profile,
			String label) {
		List<JGitEnvironmentRepository> list = new ArrayList<>();
		String[] profiles = profile == null ? new String[] { null }
				: StringUtils.commaDelimitedListToStringArray(profile);
		for (int i = profiles.length; i-- > 0;) {
			list.add(getRepository(repository, application, profiles[i], label));
		}
		return list;
	}

	private JGitEnvironmentRepository getRepository(JGitEnvironmentRepository repository,
			String application, String profile, String label) {
		if (!repository.getUri().contains("{")) {
			return repository;
		}
		String key = repository.getUri();

		// cover the case where label is in the uri, but no label was sent with the
		// request
		if (key.contains("{label}") && label == null) {
			label = repository.getDefaultLabel();
		}
		if (application != null) {
			key = key.replace("{application}", application);
		}
		if (profile != null) {
			key = key.replace("{profile}", profile);
		}
		if (label != null) {
			key = key.replace("{label}", label);
		}
		if (!this.placeholders.containsKey(key)) {
			this.placeholders.put(key, getRepository(repository, key));
		}
		return this.placeholders.get(key);
	}

	private JGitEnvironmentRepository getRepository(JGitEnvironmentRepository source,
			String uri) {
		JGitEnvironmentRepository repository = new JGitEnvironmentRepository(null);
		File basedir = repository.getBasedir();
		BeanUtils.copyProperties(source, repository);
		repository.setUri(uri);
		repository.setBasedir(
				new File(source.getBasedir().getParentFile(), basedir.getName()));
		return repository;
	}

	public static class PatternMatchingJGitEnvironmentRepository
			extends JGitEnvironmentRepository {

		/**
		 * Pattern to match on application name and profiles.
		 */
		private String[] pattern = new String[0];
		/**
		 * Name of repository (same as map key by default).
		 */
		private String name;

		public PatternMatchingJGitEnvironmentRepository() {
			super(null);
		}

		public PatternMatchingJGitEnvironmentRepository(String uri) {
			this();
			setUri(uri);
		}

		public boolean matches(String application, String profile, String label) {
			if (this.pattern == null || this.pattern.length == 0) {
				return false;
			}
			String[] profiles = StringUtils.commaDelimitedListToStringArray(profile);
			for (int i = profiles.length; i-- > 0;) {
				if (PatternMatchUtils.simpleMatch(this.pattern,
						application + "/" + profiles[i])) {
					return true;
				}
			}
			return false;
		}

		@Override
		public Environment findOne(String application, String profile, String label) {

			if (this.pattern == null || this.pattern.length == 0) {
				return null;
			}

			if (PatternMatchUtils.simpleMatch(this.pattern,
					application + "/" + profile)) {
				return super.findOne(application, profile, label);
			}

			return null;

		}

		public String getName() {
			return this.name;
		}

		public void setName(String name) {
			this.name = name;
		}

		public String[] getPattern() {
			return this.pattern;
		}

		public void setPattern(String[] pattern) {
			Collection<String> patterns = new ArrayList<>();
			List<String> otherProfiles = new ArrayList<>();
			for (String p : pattern) {
				if (p != null) {
					if (!p.contains("/")) {
						// Match any profile
						patterns.add(p + "/*");
					}
					if (!p.endsWith("*")) {
						// If user supplies only one profile, allow others
						otherProfiles.add(p + ",*");
					}
				}
				patterns.add(p);
			}
			patterns.addAll(otherProfiles);
			if (!patterns.contains(null)) {
				// Make sure they are unique
				patterns = new LinkedHashSet<>(patterns);
			}
			this.pattern = patterns.toArray(new String[0]);
		}

	}

	@Override
	public void setOrder(int order) {
		super.setOrder(order);
	}
}<|MERGE_RESOLUTION|>--- conflicted
+++ resolved
@@ -63,7 +63,7 @@
 	@Override
 	public void afterPropertiesSet() throws Exception {
 		GitCredentialsProviderFactory credentialFactory = new GitCredentialsProviderFactory();
-		super.setGitCredentialsProvider(credentialFactory.createFor(getUri(), 
+		super.setGitCredentialsProvider(credentialFactory.createFor(getUri(),
 				getUsername(), getPassword(), getPassphrase()));
 		super.afterPropertiesSet();
 		for (String name : this.repos.keySet()) {
@@ -88,8 +88,8 @@
 			if (passphrase == null) {
 				passphrase = getPassphrase();
 			}
-			repo.setGitCredentialsProvider(credentialFactory.createFor(repo.getUri(), 
-					user, pass, passphrase));
+			repo.setGitCredentialsProvider(
+					credentialFactory.createFor(repo.getUri(), user, pass, passphrase));
 			repo.afterPropertiesSet();
 		}
 		if (!getBasedir().getParentFile().canWrite()) {
@@ -124,12 +124,8 @@
 						if (logger.isDebugEnabled()) {
 							this.logger.debug("Cannot retrieve resource locations from "
 									+ candidate.getUri() + ", cause: ("
-<<<<<<< HEAD
-									+ e.getClass().getSimpleName() + ") " + e.getMessage(), e);
-=======
 									+ e.getClass().getSimpleName() + ") "
-									+ e.getMessage());
->>>>>>> f67bdba5
+									+ e.getMessage(), e);
 						}
 						continue;
 					}
@@ -162,16 +158,11 @@
 					}
 					catch (Exception e) {
 						if (logger.isDebugEnabled()) {
-<<<<<<< HEAD
-							this.logger.debug("Cannot load configuration from "
-									+ candidate.getUri() + ", cause: ("
-									+ e.getClass().getSimpleName() + ") " + e.getMessage(), e);
-=======
 							this.logger.debug(
 									"Cannot load configuration from " + candidate.getUri()
 											+ ", cause: (" + e.getClass().getSimpleName()
-											+ ") " + e.getMessage());
->>>>>>> f67bdba5
+											+ ") " + e.getMessage(),
+									e);
 						}
 						continue;
 					}
